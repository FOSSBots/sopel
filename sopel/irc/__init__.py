--- conflicted
+++ resolved
@@ -133,26 +133,13 @@
         }
 
         if self.settings.core.use_ssl:
-<<<<<<< HEAD
             backend_class = SSLAsynchatBackend
             backend_kwargs.update({
+                'certfile': self.settings.core.client_cert_file,
+                'keyfile': self.settings.core.client_cert_file,
                 'verify_ssl': self.settings.core.verify_ssl,
                 'ca_certs': self.settings.core.ca_certs,
             })
-=======
-            if has_ssl:
-                backend_class = SSLAsynchatBackend
-                backend_kwargs.update({
-                    'certfile': self.settings.core.client_cert_file,
-                    'keyfile': self.settings.core.client_cert_file,
-                    'verify_ssl': self.settings.core.verify_ssl,
-                    'ca_certs': self.settings.core.ca_certs,
-                })
-            else:
-                LOGGER.warning(
-                    'SSL is not available on your system; '
-                    'attempting connection without it')
->>>>>>> 2bcd1ed9
 
         return backend_class(*backend_args, **backend_kwargs)
 
