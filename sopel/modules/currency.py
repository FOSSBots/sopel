# coding=utf-8
"""
currency.py - Sopel Currency Conversion Plugin
Copyright 2013, Elsie Powell, embolalia.com
Copyright 2019, Mikkel Jeppesen
Licensed under the Eiffel Forum License 2.

https://sopel.chat
"""
from __future__ import absolute_import, division, print_function, unicode_literals

import logging
import re
import time

import requests

from sopel import plugin
from sopel.config import types


PLUGIN_OUTPUT_PREFIX = '[currency] '
FIAT_PROVIDERS = {
    'exchangerate.host': 'https://api.exchangerate.host/latest?base=EUR',
    'fixer.io': 'https://data.fixer.io/api/latest?base=EUR&access_key={}',
    'ratesapi.io': 'https://api.ratesapi.io/api/latest?base=EUR',
}
CRYPTO_URL = 'https://api.coingecko.com/api/v3/exchange_rates'
EXCHANGE_REGEX = re.compile(r'''
    ^(\d+(?:\.\d+)?)                                            # Decimal number
    \s*([a-zA-Z]{3})                                            # 3-letter currency code
    \s+(?:in|as|of|to)\s+                                       # preposition
    (([a-zA-Z]{3}$)|([a-zA-Z]{3})\s)+$                          # one or more 3-letter currency code
''', re.VERBOSE)
LOGGER = logging.getLogger(__name__)
UNSUPPORTED_CURRENCY = "Sorry, {} isn't currently supported."
UNRECOGNIZED_INPUT = "Sorry, I didn't understand the input."

rates = {}
rates_updated = 0.0


class CurrencySection(types.StaticSection):
    fiat_provider = types.ChoiceAttribute('fiat_provider',
                                          list(FIAT_PROVIDERS.keys()),
                                          default='ratesapi.io')
    """Which data provider to use (some of which require no API key)"""
    fixer_io_key = types.ValidatedAttribute('fixer_io_key', default=None)
<<<<<<< HEAD
    """Optional API key for Fixer.io (increases currency support)"""
    auto_convert = types.BooleanAttribute('auto_convert', default=False)
=======
    """API key for Fixer.io (widest currency support)"""
    auto_convert = types.ValidatedAttribute('auto_convert',
                                            parse=bool,
                                            default=False)
>>>>>>> da41847d
    """Whether to convert currencies without an explicit command"""


def configure(config):
    """
    | name | example | purpose |
    | ---- | ------- | ------- |
    | auto\\_convert | False | Whether to convert currencies without an explicit command |
    | fiat\\_provider | ratesapi.io | Which data provider to use (some of which require no API key) |
    | fixer\\_io\\_key | 0123456789abcdef0123456789abcdef | API key for Fixer.io (widest currency support) |
    """
    config.define_section('currency', CurrencySection, validate=False)
    config.currency.configure_setting(
        'fiat_provider',
        'Which exchange rate provider do you want to use?\n'
        'Available choices: {}'.format(
            ', '.join(FIAT_PROVIDERS.keys())
        ))
    if config.currency.fiat_provider == 'fixer.io':
        config.currency.configure_setting('fixer_io_key', 'API key for Fixer.io:')
    elif config.currency.fixer_io_key is not None:
        # Must be unset or it will override the chosen fiat_provider
        # TODO: this is temporary for Sopel 7.x; see below
        print('Chosen provider is {}; clearing Fixer.io API key.'.format(config.currency.fiat_provider))
        config.currency.fixer_io_key = None
    config.currency.configure_setting('auto_convert', 'Convert currencies without an explicit command?')


def setup(bot):
    bot.config.define_section('currency', CurrencySection)


class FixerError(Exception):
    """A Fixer.io API Error Exception"""
    def __init__(self, status):
        super(FixerError, self).__init__("FixerError: {}".format(status))


class UnsupportedCurrencyError(Exception):
    """A currency is currently not supported by the API"""
    def __init__(self, currency):
        super(UnsupportedCurrencyError, self).__init__(currency)


def build_reply(amount, base, target, out_string):
    rate_raw = get_rate(base, target)
    rate = float(rate_raw)
    result = float(rate * amount)

    if target == 'BTC':
        return out_string + ' {:.5f} {},'.format(result, target)

    return out_string + ' {:.2f} {},'.format(result, target)


def exchange(bot, match):
    """Show the exchange rate between two currencies"""
    if not match:
        bot.reply(UNRECOGNIZED_INPUT)
        return

    try:
        update_rates(bot)  # Try and update rates. Rate-limiting is done in update_rates()
    except requests.exceptions.RequestException as err:
        bot.reply("Something went wrong while I was getting the exchange rate.")
        LOGGER.error("Error in GET request: {}".format(err))
        return
    except (KeyError, ValueError) as err:
        bot.reply("Error: Could not update exchange rates. Try again later.")
        LOGGER.error("{} on update_rates".format(
            'Invalid JSON' if type(err).__name__ == 'ValueError' else 'Missing JSON value',
        ))
        return
    except FixerError as err:
        bot.reply('Sorry, something went wrong with Fixer')
        LOGGER.error(err)
        return

    query = match.string

    targets = query.split()
    amount = targets.pop(0)
    base = targets.pop(0)
    targets.pop(0)

    # TODO: Use this instead after dropping Python 2 support
    # amount, base, _, *targets = query.split()

    try:
        amount = float(amount)
    except ValueError:
        bot.reply(UNRECOGNIZED_INPUT)
        return
    except OverflowError:
        bot.reply("Sorry, input amount was out of range.")
        return

    if not amount:
        bot.reply("Zero is zero, no matter what country you're in.")
        return

    out_string = '{} {} is'.format(amount, base.upper())

    unsupported_currencies = []
    for target in targets:
        try:
            out_string = build_reply(amount, base.upper(), target.upper(), out_string)
        except ValueError:
            LOGGER.error("Raw rate wasn't a float")
            return
        except KeyError as err:
            bot.reply("Error: Invalid rates")
            LOGGER.error("No key: {} in json".format(err))
            return
        except UnsupportedCurrencyError as cur:
            unsupported_currencies.append(cur)

    if unsupported_currencies:
        out_string = out_string + ' (unsupported:'
        for target in unsupported_currencies:
            out_string = out_string + ' {},'.format(target)
        out_string = out_string[0:-1] + ')'
    else:
        out_string = out_string[0:-1]

    bot.say(out_string)


def get_rate(base, target):
    base = base.upper()
    target = target.upper()

    if base not in rates:
        raise UnsupportedCurrencyError(base)

    if target not in rates:
        raise UnsupportedCurrencyError(target)

    return (1 / rates[base]) * rates[target]


def update_rates(bot):
    global rates, rates_updated

    # If we have data that is less than 24h old, return
    if time.time() - rates_updated < 24 * 60 * 60:
        LOGGER.debug('Skipping rate update; cache is less than 24h old')
        return

    # Update crypto rates
    LOGGER.debug('Updating crypto rates from %s', CRYPTO_URL)
    response = requests.get(CRYPTO_URL)
    response.raise_for_status()
    rates_crypto = response.json()

    # Update fiat rates
    if bot.config.currency.fixer_io_key is not None:
        LOGGER.debug('Updating fiat rates from Fixer.io')
        if bot.config.currency.fiat_provider != 'fixer.io':
            # Warning about future behavior change
            LOGGER.warning(
                'fiat_provider is set to %s, but Fixer.io API key is present; '
                'using Fixer anyway. In Sopel 8, fiat_provider will take precedence.',
                bot.config.currency.fiat_provider)

        response = requests.get(FIAT_PROVIDERS['fixer.io'].format(bot.config.currency.fixer_io_key))

        if not response.json()['success']:
            raise FixerError('Fixer.io request failed with error: {}'.format(response.json()['error']))
    else:
        LOGGER.debug('Updating fiat rates from %s', bot.config.currency.fiat_provider)
        response = requests.get(FIAT_PROVIDERS[bot.config.currency.fiat_provider])

    response.raise_for_status()
    rates_fiat = response.json()

    rates = rates_fiat['rates']
    rates['EUR'] = 1.0  # Put this here to make logic easier

    eur_btc_rate = 1 / rates_crypto['rates']['eur']['value']

    for rate in rates_crypto['rates']:
        if rate.upper() not in rates:
            rates[rate.upper()] = rates_crypto['rates'][rate]['value'] * eur_btc_rate

    # if an error aborted the operation prematurely, we want the next call to retry updating rates
    # therefore we'll update the stored timestamp at the last possible moment
    rates_updated = time.time()
    LOGGER.debug('Rate update completed')


@plugin.command('cur', 'currency', 'exchange')
@plugin.example('.cur 100 usd in btc cad eur',
                r'100\.0 USD is [\d\.]+ BTC, [\d\.]+ CAD, [\d\.]+ EUR',
                re=True, online=True, vcr=True)
@plugin.example('.cur 100 usd in btc cad eur can aux',
                r'100\.0 USD is [\d\.]+ BTC, [\d\.]+ CAD, [\d\.]+ EUR, \(unsupported: CAN, AUX\)',
                re=True, online=True, vcr=True)
@plugin.output_prefix(PLUGIN_OUTPUT_PREFIX)
def exchange_cmd(bot, trigger):
    """Show the exchange rate between two currencies."""
    if not trigger.group(2):
        bot.reply("No search term. Usage: {}cur 100 usd in btc cad eur"
                  .format(bot.config.core.help_prefix))
        return

    match = EXCHANGE_REGEX.match(trigger.group(2))
    exchange(bot, match)


@plugin.rule(EXCHANGE_REGEX)
@plugin.example('100 usd in btc cad eur')
@plugin.output_prefix(PLUGIN_OUTPUT_PREFIX)
def exchange_re(bot, trigger):
    if bot.config.currency.auto_convert:
        match = EXCHANGE_REGEX.match(trigger)
        exchange(bot, match)<|MERGE_RESOLUTION|>--- conflicted
+++ resolved
@@ -46,15 +46,8 @@
                                           default='ratesapi.io')
     """Which data provider to use (some of which require no API key)"""
     fixer_io_key = types.ValidatedAttribute('fixer_io_key', default=None)
-<<<<<<< HEAD
-    """Optional API key for Fixer.io (increases currency support)"""
+    """API key for Fixer.io (widest currency support)"""
     auto_convert = types.BooleanAttribute('auto_convert', default=False)
-=======
-    """API key for Fixer.io (widest currency support)"""
-    auto_convert = types.ValidatedAttribute('auto_convert',
-                                            parse=bool,
-                                            default=False)
->>>>>>> da41847d
     """Whether to convert currencies without an explicit command"""
 
 
