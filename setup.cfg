--- conflicted
+++ resolved
@@ -67,12 +67,7 @@
     docs/*,
     env/*,
     contrib/*,
-<<<<<<< HEAD
-    conftest.py
-accept_encodings = utf-8
-=======
     conftest.py,
     dist/*,
     build/*
-accept-encodings = utf-8
->>>>>>> ddb037cf
+accept_encodings = utf-8