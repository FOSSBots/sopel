# coding=utf8
"""
clock.py - Willie Clock Module
Copyright 2008-9, Sean B. Palmer, inamidst.com
Copyright 2012, Edward Powell, embolalia.net
Licensed under the Eiffel Forum License 2.

http://willie.dfbta.net
"""
from __future__ import unicode_literals

try:
    import pytz
except ImportError:
    pytz = None

import datetime
from willie.module import commands, example, OP
from willie.tools import get_timezone, format_time


def configure(config):
    config.interactive_add('clock', 'tz',
                           'Preferred time zone (http://dft.ba/-tz)', 'UTC')
    config.interactive_add('clock', 'time_format',
                           'Preferred time format (http://strftime.net)', '%F - %T%Z')


@commands('t', 'time')
@example('.t America/New_York')
def f_time(bot, trigger):
    """Returns the current time."""
    if trigger.group(2):
        zone = get_timezone(bot.db, bot.config, trigger.group(2).strip(), None, None)
        if not zone:
            bot.say('Could not find timezone %s.' % trigger.group(2).strip())
            return
    else:
        zone = get_timezone(bot.db, bot.config, None, trigger.nick,
                            trigger.sender)
    time = format_time(bot.db, bot.config, zone, trigger.nick, trigger.sender)
    bot.say(time)


@commands('settz')
@example('.settz America/New_York')
def update_user(bot, trigger):
    """
    Set your preferred time zone. Most timezones will work, but it's best to
    use one from http://dft.ba/-tz
    """
    if not pytz:
        bot.reply("Sorry, I don't have timezone support installed.")
    else:
        tz = trigger.group(2)
        if not tz:
            bot.reply("What timezone do you want to set? Try one from "
                      "http://dft.ba/-tz")
            return
        if tz not in pytz.all_timezones:
            bot.reply("I don't know that time zone. Try one from "
                      "http://dft.ba/-tz")
            return

        bot.db.set_nick_value(trigger.nick, 'timezone', tz)
        if len(tz) < 7:
            bot.say("Okay, {}, but you should use one from http://dft.ba/-tz "
                    "if you use DST.".format(trigger.nick))
        else:
            bot.reply('I now have you in the %s time zone.' % tz)


@commands('settimeformat', 'settf')
@example('.settf %FT%T%z')
def update_user_format(bot, trigger):
    """
    Sets your preferred format for time. Uses the standard strftime format. You
    can use http://strftime.net or your favorite search engine to learn more.
    """
    tformat = trigger.group(2)
    if not tformat:
        bot.reply("What format do you want me to use? Try using"
<<<<<<< HEAD
                     " http://strftime.net to make one.")

    tz = get_timezone(bot.db, bot.config, None, None,
                                   trigger.sender)
=======
                  " http://strftime.net to make one.")

    tz = get_timezone(bot.db, bot.config, None, None, trigger.sender)
>>>>>>> 7005f630

    # Get old format as back-up
    old_format = bot.db.get_nick_value(trigger.nick, 'time_format')

    # Save the new format in the database so we can test it.
    bot.db.set_nick_value(trigger.nick, 'time_format', tformat)

    try:
<<<<<<< HEAD
        timef = format_time(db = bot.db, zone=tz, nick=trigger.nick)
    except:
        bot.reply("That format doesn't work. Try using"
                     " http://strftime.net to make one.")
=======
        timef = format_time(db=bot.db, zone=tz, nick=trigger.nick)
    except:
        bot.reply("That format doesn't work. Try using"
                  " http://strftime.net to make one.")
>>>>>>> 7005f630
        # New format doesn't work. Revert save in database.
        bot.db.set_nick_value(trigger.nick, 'time_format', old_format)
        return
    bot.reply("Got it. Your time will now appear as %s. (If the "
<<<<<<< HEAD
                 "timezone is wrong, you might try the settz command)"
                 % timef)
=======
              "timezone is wrong, you might try the settz command)"
              % timef)
>>>>>>> 7005f630


@commands('channeltz')
@example('.chantz America/New_York')
def update_channel(bot, trigger):
    """
    Set the preferred time zone for the channel.
    """
    if bot.privileges[trigger.sender][trigger.nick] < OP:
        return
    elif not pytz:
        bot.reply("Sorry, I don't have timezone support installed.")
    else:
        tz = trigger.group(2)
        if not tz:
            bot.reply("What timezone do you want to set? Try one from "
                      "http://dft.ba/-tz")
            return
        if tz not in pytz.all_timezones:
            bot.reply("I don't know that time zone. Try one from "
                      "http://dft.ba/-tz")
            return

        bot.db.set_channel_value(trigger.sender, 'timezone', tz)
        if len(tz) < 7:
            bot.say("Okay, {}, but you should use one from http://dft.ba/-tz "
                    "if you use DST.".format(trigger.nick))
        else:
            bot.reply(
                'I now have {} in the {} time zone.'.format(trigger.sender, tz))


@commands('setchanneltimeformat', 'setctf')
@example('setctf %FT%T%z')
def update_channel_format(bot, trigger):
    """
    Sets your preferred format for time. Uses the standard strftime format. You
    can use http://strftime.net or your favorite search engine to learn more.
    """
    if bot.privileges[trigger.sender][trigger.nick] < OP:
        return

    tformat = trigger.group(2)
    if not tformat:
        bot.reply("What format do you want me to use? Try using"
<<<<<<< HEAD
                     " http://strftime.net to make one.")

    tz = get_timezone(bot.db, bot.config, None, None,
                                   trigger.sender)
=======
                  " http://strftime.net to make one.")

    tz = get_timezone(bot.db, bot.config, None, None, trigger.sender)
>>>>>>> 7005f630
    try:
        timef = format_time(zone=tz)
    except:
        bot.reply("That format doesn't work. Try using"
<<<<<<< HEAD
                     " http://strftime.net to make one.")
        return
    bot.db.set_channel_value(trigger.sender, 'time_format', tformat)
    bot.reply("Got it. Times in this channel  will now appear as %s "
                 "unless a user has their own format set. (If the timezone"
                 " is wrong, you might try the settz and channeltz "
                 "commands)" % timef)
=======
                  " http://strftime.net to make one.")
        return
    bot.db.set_channel_value(trigger.sender, 'time_format', tformat)
    bot.reply("Got it. Times in this channel  will now appear as %s "
              "unless a user has their own format set. (If the timezone"
              " is wrong, you might try the settz and channeltz "
              "commands)" % timef)
>>>>>>> 7005f630
<|MERGE_RESOLUTION|>--- conflicted
+++ resolved
@@ -80,16 +80,9 @@
     tformat = trigger.group(2)
     if not tformat:
         bot.reply("What format do you want me to use? Try using"
-<<<<<<< HEAD
-                     " http://strftime.net to make one.")
-
-    tz = get_timezone(bot.db, bot.config, None, None,
-                                   trigger.sender)
-=======
                   " http://strftime.net to make one.")
 
     tz = get_timezone(bot.db, bot.config, None, None, trigger.sender)
->>>>>>> 7005f630
 
     # Get old format as back-up
     old_format = bot.db.get_nick_value(trigger.nick, 'time_format')
@@ -98,28 +91,16 @@
     bot.db.set_nick_value(trigger.nick, 'time_format', tformat)
 
     try:
-<<<<<<< HEAD
-        timef = format_time(db = bot.db, zone=tz, nick=trigger.nick)
-    except:
-        bot.reply("That format doesn't work. Try using"
-                     " http://strftime.net to make one.")
-=======
         timef = format_time(db=bot.db, zone=tz, nick=trigger.nick)
     except:
         bot.reply("That format doesn't work. Try using"
                   " http://strftime.net to make one.")
->>>>>>> 7005f630
         # New format doesn't work. Revert save in database.
         bot.db.set_nick_value(trigger.nick, 'time_format', old_format)
         return
     bot.reply("Got it. Your time will now appear as %s. (If the "
-<<<<<<< HEAD
-                 "timezone is wrong, you might try the settz command)"
-                 % timef)
-=======
               "timezone is wrong, you might try the settz command)"
               % timef)
->>>>>>> 7005f630
 
 
 @commands('channeltz')
@@ -165,34 +146,17 @@
     tformat = trigger.group(2)
     if not tformat:
         bot.reply("What format do you want me to use? Try using"
-<<<<<<< HEAD
-                     " http://strftime.net to make one.")
-
-    tz = get_timezone(bot.db, bot.config, None, None,
-                                   trigger.sender)
-=======
                   " http://strftime.net to make one.")
 
     tz = get_timezone(bot.db, bot.config, None, None, trigger.sender)
->>>>>>> 7005f630
     try:
         timef = format_time(zone=tz)
     except:
         bot.reply("That format doesn't work. Try using"
-<<<<<<< HEAD
-                     " http://strftime.net to make one.")
-        return
-    bot.db.set_channel_value(trigger.sender, 'time_format', tformat)
-    bot.reply("Got it. Times in this channel  will now appear as %s "
-                 "unless a user has their own format set. (If the timezone"
-                 " is wrong, you might try the settz and channeltz "
-                 "commands)" % timef)
-=======
                   " http://strftime.net to make one.")
         return
     bot.db.set_channel_value(trigger.sender, 'time_format', tformat)
     bot.reply("Got it. Times in this channel  will now appear as %s "
               "unless a user has their own format set. (If the timezone"
               " is wrong, you might try the settz and channeltz "
-              "commands)" % timef)
->>>>>>> 7005f630
+              "commands)" % timef)