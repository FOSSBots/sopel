--- conflicted
+++ resolved
@@ -2,14 +2,6 @@
 pytz
 praw>=4.0.0,<6.0.0
 geoip2>=4.0,<5.0
-<<<<<<< HEAD
-# transitive dependency of geoip2; v2 dropped py2.7 & py3 < 3.6
 requests>=2.0.0,<3.0.0
-# transitive dependency of requests
-# 2.0 will drop EOL Python 2.7 & 3.5, just like Sopel 8 plans to
-urllib3>=1.26.4,<1.27
-=======
-requests>=2.0.0,<3.0.0
->>>>>>> 0b8a942a
 dnspython<3.0
 sqlalchemy<1.4